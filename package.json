--- conflicted
+++ resolved
@@ -2,11 +2,7 @@
   "name": "qxcompiler",
   "description": "node.js based replacement for the Qooxdoo python toolchain",
   "author": "John Spackman <john.spackman@zenesis.com>",
-<<<<<<< HEAD
-  "version": "0.1.10",
-=======
   "version": "0.1.11",
->>>>>>> 993bcfb2
   "keywords": "qooxdoo compiler",
   "homepage": "https://github.com/qooxdoo/qxcompiler",
   "repository": {
