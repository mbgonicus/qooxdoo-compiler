--- conflicted
+++ resolved
@@ -165,16 +165,6 @@
     __fatalCompileErrors: null,
 
     /**
-<<<<<<< HEAD
-    * Checks if the application is for browser
-    * 
-    * @returns boolean
-    */
-    isBrowserApp: function () {
-      return (this.getType()  === "browser");
-    }, 
-
-=======
      * Checks if the application is for browser
      * 
      * @returns boolean
@@ -182,7 +172,6 @@
     isBrowserApp: function () {
          return (this.getType()  === "browser");
     }, 
->>>>>>> fe91f83d
     /**
      * Calculates the dependencies of the classes to create a load order
      *
